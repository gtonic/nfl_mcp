#!/usr/bin/env python3
"""
NFL MCP Server - Simplified Architecture

A FastMCP server that provides:
- Health endpoint (non-MCP REST endpoint)
- URL crawling tool (MCP tool for web content extraction)
- NFL news tool (MCP tool for fetching latest NFL news from ESPN)
- NFL teams tool (MCP tool for fetching all NFL teams from ESPN)
- Athlete tools (MCP tools for fetching and looking up NFL athletes from Sleeper API)
- Sleeper API tools (MCP tools for comprehensive fantasy league management):
  - League information, rosters, users, matchups, playoffs
  - Transactions, traded picks, NFL state, trending players
"""

from fastmcp import FastMCP
from starlette.responses import JSONResponse

from .database import NFLDatabase
from . import tool_registry


def create_app() -> FastMCP:
    """Create and configure the FastMCP server application."""
    
    # Create FastMCP server instance
    mcp = FastMCP(
        name="NFL MCP Server"
    )
    
    # Initialize NFL database
    nfl_db = NFLDatabase()
    
    # Initialize shared resources in tool registry
    tool_registry.initialize_shared(nfl_db)
    
    # Health endpoint (non-MCP, directly exposed REST endpoint)
    @mcp.custom_route(path="/health", methods=["GET"])
    async def health_check(request):
        """Health check endpoint for monitoring server status."""
        return JSONResponse({
            "status": "healthy",
            "service": "NFL MCP Server",
            "version": "0.1.0"
        })
    
<<<<<<< HEAD
    # Register all tools from the tool registry
    for tool_func in tool_registry.get_all_tools():
        mcp.tool(tool_func)
    
=======

    
    # MCP Tool: Get NFL news from ESPN  
    @mcp.tool
    async def get_nfl_news(limit: Optional[int] = 50) -> dict:
        """
        Get the latest NFL news from ESPN API.
        
        This tool fetches current NFL news articles from ESPN's API and returns
        them in a structured format suitable for LLM processing.
        
        Args:
            limit: Maximum number of news articles to retrieve (default: 50, max: 50)
            
        Returns:
            A dictionary containing:
            - articles: List of news articles with title, description, published date, etc.
            - total_articles: Number of articles returned
            - success: Whether the request was successful
            - error: Error message (if any)
            - error_type: Type of error (if any)
        """
        return await nfl_tools.get_nfl_news(limit)

    # League leaders tool now centrally defined in tool_registry (feature-flagged)
    from .config import FEATURE_LEAGUE_LEADERS
    if FEATURE_LEAGUE_LEADERS:
        try:
            # Import the function (not already wrapped FunctionTool). If tool_registry returns a FunctionTool,
            # access its underlying callable via .fn attribute; otherwise pass directly.
            from . import tool_registry as _tr  # type: ignore
            gl = getattr(_tr, 'get_league_leaders', None)
            if gl is not None:
                # FastMCP .tool expects a function; detect FunctionTool instance
                if hasattr(gl, '__call__') and not hasattr(gl, 'fn'):
                    mcp.tool(gl)
                else:
                    # If it's a FunctionTool (registry decoration), add directly via add_tool to avoid re-wrapping
                    try:
                        mcp.add_tool(gl)  # type: ignore[arg-type]
                    except Exception:
                        pass
        except Exception:
            pass

    # MCP Tool: Get NFL teams
    @mcp.tool
    async def get_teams() -> dict:
        """
        Get all NFL teams from ESPN API.
        
        This tool fetches the current NFL teams from ESPN's API and returns
        them in a structured format with team names and IDs.
        
        Returns:
            A dictionary containing:
            - teams: List of teams with name and id
            - total_teams: Number of teams returned
            - success: Whether the request was successful
            - error: Error message (if any)
            - error_type: Type of error (if any)
        """
        return await nfl_tools.get_teams()

    # MCP Tool: Fetch teams from ESPN API and store in database
    @mcp.tool
    async def fetch_teams() -> dict:
        """
        Fetch all NFL teams from ESPN API and store them in the local database.
        
        This tool fetches the complete teams data from ESPN's API and 
        upserts the data into the SQLite database for fast local lookups.
        
        Returns:
            A dictionary containing:
            - teams_count: Number of teams processed
            - last_updated: Timestamp of the update
            - success: Whether the fetch was successful
            - error: Error message (if any)
            - error_type: Type of error (if any)
        """
        return await nfl_tools.fetch_teams(nfl_db)

    # MCP Tool: Get team depth chart
    @mcp.tool
    async def get_depth_chart(team_id: str) -> dict:
        """
        Get the depth chart for a specific NFL team.
        
        This tool fetches the depth chart from ESPN for the specified team,
        showing player positions and depth ordering.
        
        Args:
            team_id: The team abbreviation (e.g., 'KC', 'TB', 'NE')
            
        Returns:
            A dictionary containing:
            - team_id: The team identifier used
            - team_name: The team's full name
            - depth_chart: List of positions with players in depth order
            - success: Whether the request was successful
            - error: Error message (if any)
        """
        # Validate team_id input
        try:
            team_id = validate_string_input(team_id, 'team_id', max_length=4, required=True)
        except ValueError as e:
            return {
                "team_id": team_id,
                "team_name": None,
                "depth_chart": [],
                "success": False,
                "error": f"Invalid team_id: {str(e)}"
            }
        try:
            # Validate team_id
            if not team_id or not isinstance(team_id, str):
                return {
                    "team_id": team_id,
                    "team_name": None,
                    "depth_chart": [],
                    "success": False,
                    "error": "Team ID is required and must be a string"
                }
            
            # Set reasonable timeout and user agent
            timeout = httpx.Timeout(30.0, connect=10.0)
            headers = {
                "User-Agent": "NFL-MCP-Server/0.1.0 (NFL Depth Chart Fetcher)"
            }
            
            # Build the ESPN depth chart URL
            url = f"https://www.espn.com/nfl/team/depth/_/name/{team_id.upper()}"
            
            async with httpx.AsyncClient(timeout=timeout, headers=headers) as client:
                # Fetch the depth chart page
                response = await client.get(url, follow_redirects=True)
                response.raise_for_status()
                
                # Parse HTML content
                from bs4 import BeautifulSoup
                soup = BeautifulSoup(response.text, 'html.parser')
                
                # Extract team name
                team_name = None
                team_header = soup.find('h1')
                if team_header:
                    team_name = team_header.get_text(strip=True)
                
                # Extract depth chart information
                depth_chart = []
                
                # Look for depth chart tables or sections
                # ESPN depth chart structure may vary, so we'll look for common patterns
                depth_sections = soup.find_all(['table', 'div'], class_=lambda x: x and 'depth' in x.lower() if x else False)
                
                if not depth_sections:
                    # Try alternative selectors
                    depth_sections = soup.find_all('table')
                
                for section in depth_sections:
                    # Extract position and players
                    rows = section.find_all('tr')
                    for row in rows:
                        cells = row.find_all(['td', 'th'])
                        if len(cells) >= 2:
                            position = cells[0].get_text(strip=True)
                            players = []
                            for cell in cells[1:]:
                                player_text = cell.get_text(strip=True)
                                if player_text and player_text != position:
                                    players.append(player_text)
                            
                            if position and players:
                                depth_chart.append({
                                    "position": position,
                                    "players": players
                                })
                
                return {
                    "team_id": team_id.upper(),
                    "team_name": team_name,
                    "depth_chart": depth_chart,
                    "success": True,
                    "error": None
                }
                
        except httpx.TimeoutException:
            return {
                "team_id": team_id,
                "team_name": None,
                "depth_chart": [],
                "success": False,
                "error": "Request timed out while fetching depth chart"
            }
        except httpx.HTTPStatusError as e:
            return {
                "team_id": team_id,
                "team_name": None,
                "depth_chart": [],
                "success": False,
                "error": f"HTTP {e.response.status_code}: {e.response.reason_phrase}"
            }
        except Exception as e:
            return {
                "team_id": team_id,
                "team_name": None,
                "depth_chart": [],
                "success": False,
                "error": f"Unexpected error fetching depth chart: {str(e)}"
            }

    # MCP Tool: Get team injuries
    @mcp.tool
    async def get_team_injuries(team_id: str, limit: Optional[int] = 50) -> dict:
        """Fetch current injury report for a team (ESPN Core API).

        Args:
            team_id: Team abbreviation or ESPN team id (e.g. 'KC').
            limit: Max injuries to return (1-100, default 50).
        Returns: {team_id, team_name, injuries:[...], count, success, error?}
        """
        try:
            if team_id is None or not isinstance(team_id, str):
                raise ValueError("team_id required")
            limit_val = int(limit) if limit is not None else 50
        except Exception:
            limit_val = 50
        return await nfl_tools.get_team_injuries(team_id=team_id, limit=limit_val)

    # MCP Tool: Get team player statistics
    @mcp.tool
    async def get_team_player_stats(team_id: str, season: Optional[int] = 2025, season_type: Optional[int] = 2, limit: Optional[int] = 50) -> dict:
        """Fetch current season player summary stats for a team.

        Args:
            team_id: Team abbreviation or ESPN id.
            season: Season year (default 2025).
            season_type: 1=Pre,2=Regular,3=Post (default 2).
            limit: Max players (1-100, default 50).
        Returns: {team_id, season, season_type, player_stats:[...], count, success, error?}
        """
        try:
            season_i = int(season) if season is not None else 2025
        except Exception:
            season_i = 2025
        try:
            season_type_i = int(season_type) if season_type is not None else 2
        except Exception:
            season_type_i = 2
        try:
            limit_i = int(limit) if limit is not None else 50
        except Exception:
            limit_i = 50
        return await nfl_tools.get_team_player_stats(team_id=team_id, season=season_i, season_type=season_type_i, limit=limit_i)

    # MCP Tool: Get NFL standings
    @mcp.tool
    async def get_nfl_standings(season: Optional[int] = 2025, season_type: Optional[int] = 2, group: Optional[int] = None) -> dict:
        """Fetch NFL standings (league or conference) from ESPN Core API.

        Args:
            season: Season year (default 2025)
            season_type: 1=Pre,2=Regular,3=Post (default 2)
            group: 1=AFC,2=NFC, None=all
        Returns: {standings:[...], season, season_type, group, count, success, error?}
        """
        try:
            season_i = int(season) if season is not None else 2025
        except Exception:
            season_i = 2025
        try:
            season_type_i = int(season_type) if season_type is not None else 2
        except Exception:
            season_type_i = 2
        try:
            group_i = int(group) if group is not None else None
        except Exception:
            group_i = None
        return await nfl_tools.get_nfl_standings(season=season_i, season_type=season_type_i, group=group_i)

    # MCP Tool: Get team schedule
    @mcp.tool
    async def get_team_schedule(team_id: str, season: Optional[int] = 2025) -> dict:
        """Fetch a team's schedule (Site API) including matchup context.

        Args:
            team_id: Team abbreviation or ESPN id.
            season: Season year (default 2025).
        Returns: {team_id, team_name, season, schedule:[...], count, success, error?}
        """
        try:
            season_i = int(season) if season is not None else 2025
        except Exception:
            season_i = 2025
        return await nfl_tools.get_team_schedule(team_id=team_id, season=season_i)

    # MCP Tool: Crawl URL and extract content
    @mcp.tool
    async def crawl_url(url: str, max_length: Optional[int] = 10000) -> dict:
        """
        Crawl a URL and extract its text content in a format understandable by LLMs.
        
        This tool fetches a web page, extracts the main text content, and returns
        it in a clean, structured format suitable for LLM processing.
        
        Args:
            url: The URL to crawl (must include http:// or https://)
            max_length: Maximum length of extracted text (default: 10000 characters)
            
        Returns:
            A dictionary containing:
            - url: The crawled URL
            - title: Page title (if available)
            - content: Cleaned text content
            - content_length: Length of extracted content
            - success: Whether the crawl was successful
            - error: Error message (if any)
        """
        # Enhanced URL validation for security
        try:
            url = validate_string_input(url, 'general', max_length=2000, required=True)
        except ValueError as e:
            return {
                "url": url,
                "title": None,
                "content": "",
                "content_length": 0,
                "success": False,
                "error": f"Invalid URL: {str(e)}"
            }
        
        if not validate_url_enhanced(url):
            return {
                "url": url,
                "title": None,
                "content": "",
                "content_length": 0,
                "success": False,
                "error": "URL validation failed - potentially unsafe URL"
            }
        
        # Validate max_length parameter
        try:
            max_length = validate_numeric_input(max_length, min_val=100, max_val=50000, default=10000, required=False)
        except ValueError:
            max_length = 10000
        
        try:
            headers = get_http_headers("web_crawler")
            
            async with create_http_client() as client:
                # Fetch the URL
                response = await client.get(url, headers=headers)
                response.raise_for_status()
                
                # Parse HTML content
                soup = BeautifulSoup(response.text, 'lxml')
                
                # Extract title and sanitize
                title_tag = soup.find('title')
                title = sanitize_content(title_tag.get_text().strip()) if title_tag else None
                
                # Remove script and style elements
                for script in soup(["script", "style", "nav", "footer", "aside", "form"]):
                    script.extract()
                
                # Get text content
                text = soup.get_text()
                
                # Use enhanced content sanitization
                text = sanitize_content(text, max_length=max_length)
                
                return {
                    "url": url,
                    "title": title,
                    "content": text,
                    "content_length": len(text),
                    "success": True,
                    "error": None
                }
                
        except httpx.TimeoutException:
            return {
                "url": url,
                "title": None,
                "content": "",
                "content_length": 0,
                "success": False,
                "error": "Request timed out"
            }
        except httpx.HTTPStatusError as e:
            return {
                "url": url,
                "title": None,
                "content": "",
                "content_length": 0,
                "success": False,
                "error": f"HTTP {e.response.status_code}: {e.response.reason_phrase}"
            }
        except Exception as e:
            return {
                "url": url,
                "title": None,
                "content": "",
                "content_length": 0,
                "success": False,
                "error": f"Unexpected error: {str(e)}"
            }
    
    # MCP Tool: Fetch athletes from Sleeper API and store in database
    @mcp.tool
    async def fetch_athletes() -> dict:
        """
        Fetch all NFL players from Sleeper API and store them in the local database.
        
        This tool fetches the complete athlete roster from Sleeper's API and 
        upserts the data into the SQLite database for fast local lookups.
        
        Returns:
            A dictionary containing:
            - athletes_count: Number of athletes processed
            - last_updated: Timestamp of the update
            - success: Whether the fetch was successful
            - error: Error message (if any)
        """
        try:
            # Set reasonable timeout and user agent
            timeout = httpx.Timeout(60.0, connect=15.0)  # Longer timeout for large dataset
            headers = {
                "User-Agent": "NFL-MCP-Server/0.1.0 (NFL Athletes Fetcher)"
            }
            
            # Sleeper API endpoint for all players
            url = "https://api.sleeper.app/v1/players/nfl"
            
            async with httpx.AsyncClient(timeout=timeout, headers=headers) as client:
                # Fetch the athletes from Sleeper API
                response = await client.get(url, follow_redirects=True)
                response.raise_for_status()
                
                # Parse JSON response
                athletes_data = response.json()
                
                # Store in database
                count = nfl_db.upsert_athletes(athletes_data)
                last_updated = nfl_db.get_last_updated()
                
                return {
                    "athletes_count": count,
                    "last_updated": last_updated,
                    "success": True,
                    "error": None
                }
                
        except httpx.TimeoutException:
            return {
                "athletes_count": 0,
                "last_updated": None,
                "success": False,
                "error": "Request timed out while fetching athletes from Sleeper API"
            }
        except httpx.HTTPStatusError as e:
            return {
                "athletes_count": 0,
                "last_updated": None,
                "success": False,
                "error": f"HTTP {e.response.status_code}: {e.response.reason_phrase}"
            }
        except Exception as e:
            return {
                "athletes_count": 0,
                "last_updated": None,
                "success": False,
                "error": f"Unexpected error fetching athletes: {str(e)}"
            }
    
    # MCP Tool: Lookup athlete by ID
    @mcp.tool
    def lookup_athlete(athlete_id: str) -> dict:
        """
        Look up an athlete by their ID.
        
        This tool queries the local database for an athlete with the given ID
        and returns their information including name, team, position, etc.
        
        Args:
            athlete_id: The unique identifier for the athlete
            
        Returns:
            A dictionary containing:
            - athlete: Athlete information (if found)
            - found: Whether the athlete was found
            - error: Error message (if any)
        """
        # Validate athlete_id input
        try:
            athlete_id = validate_string_input(athlete_id, 'alphanumeric_id', max_length=50, required=True)
        except ValueError as e:
            return {
                "athlete": None,
                "found": False,
                "error": f"Invalid athlete_id: {str(e)}"
            }
        try:
            athlete = nfl_db.get_athlete_by_id(athlete_id)
            
            if athlete:
                return {
                    "athlete": athlete,
                    "found": True,
                    "error": None
                }
            else:
                return {
                    "athlete": None,
                    "found": False,
                    "error": f"Athlete with ID '{athlete_id}' not found"
                }
                
        except Exception as e:
            return {
                "athlete": None,
                "found": False,
                "error": f"Error looking up athlete: {str(e)}"
            }
    
    # MCP Tool: Search athletes by name
    @mcp.tool
    def search_athletes(name: str, limit: Optional[int] = 10) -> dict:
        """
        Search for athletes by name (partial match supported).
        
        This tool searches the local database for athletes whose names match
        the given search term, supporting partial matches.
        
        Args:
            name: Name or partial name to search for
            limit: Maximum number of results to return (default: 10)
            
        Returns:
            A dictionary containing:
            - athletes: List of matching athletes
            - count: Number of athletes found
            - search_term: The search term used
            - error: Error message (if any)
        """
        # Validate name input
        try:
            name = validate_string_input(name, 'athlete_name', max_length=100, required=True)
        except ValueError as e:
            return {
                "athletes": [],
                "count": 0,
                "search_term": name,
                "error": f"Invalid name: {str(e)}"
            }
        
        # Validate limit parameter
        limit = validate_limit(
            limit,
            LIMITS["athletes_search_min"],
            LIMITS["athletes_search_max"],
            LIMITS["athletes_search_default"]
        )
        
        try:
            # Validate limit using shared validation
            limit = validate_limit(
                limit,
                LIMITS["athletes_search_min"],
                LIMITS["athletes_search_max"],
                LIMITS["athletes_search_default"]
            )
            
            athletes = nfl_db.search_athletes_by_name(name, limit)
            
            return {
                "athletes": athletes,
                "count": len(athletes),
                "search_term": name,
                "error": None
            }
            
        except Exception as e:
            return {
                "athletes": [],
                "count": 0,
                "search_term": name,
                "error": f"Error searching athletes: {str(e)}"
            }
    
    # MCP Tool: Get athletes by team
    @mcp.tool  
    def get_athletes_by_team(team_id: str) -> dict:
        """
        Get all athletes for a specific team.
        
        This tool retrieves all athletes associated with a given team ID
        from the local database.
        
        Args:
            team_id: The team identifier (e.g., "SF", "DAL", "NE")
            
        Returns:
            A dictionary containing:
            - athletes: List of athletes on the team
            - count: Number of athletes found
            - team_id: The team ID searched for
            - error: Error message (if any)
        """
        # Validate team_id input
        try:
            team_id = validate_string_input(team_id, 'team_id', max_length=4, required=True)
        except ValueError as e:
            return {
                "athletes": [],
                "count": 0,
                "team_id": team_id,
                "error": f"Invalid team_id: {str(e)}"
            }
        
        try:
            athletes = nfl_db.get_athletes_by_team(team_id)
            
            return {
                "athletes": athletes,
                "count": len(athletes),
                "team_id": team_id,
                "error": None
            }
            
        except Exception as e:
            return {
                "athletes": [],
                "count": 0,
                "team_id": team_id,
                "error": f"Error getting athletes for team: {str(e)}"
            }

    # SLEEPER API TOOLS
    
    # Register all Sleeper API tools from the sleeper_tools module
    @mcp.tool
    async def get_league(league_id: str) -> dict:
        """Get league information with input validation."""
        try:
            league_id = validate_string_input(league_id, 'league_id', max_length=20, required=True)
            return await sleeper_tools.get_league(league_id)
        except ValueError as e:
            return {
                "league": None,
                "success": False,
                "error": f"Invalid league_id: {str(e)}"
            }

    @mcp.tool
    async def get_rosters(league_id: str) -> dict:
        """Get league rosters with input validation."""
        try:
            league_id = validate_string_input(league_id, 'league_id', max_length=20, required=True)
            return await sleeper_tools.get_rosters(league_id)
        except ValueError as e:
            return {
                "rosters": [],
                "count": 0,
                "success": False,
                "error": f"Invalid league_id: {str(e)}"
            }

    @mcp.tool
    async def get_league_users(league_id: str) -> dict:
        """Get league users with input validation."""
        try:
            league_id = validate_string_input(league_id, 'league_id', max_length=20, required=True)
            return await sleeper_tools.get_league_users(league_id)
        except ValueError as e:
            return {
                "users": [],
                "count": 0,
                "success": False,
                "error": f"Invalid league_id: {str(e)}"
            }
    
    @mcp.tool
    async def get_matchups(league_id: str, week: int) -> dict:
        """Get league matchups with input validation."""
        try:
            league_id = validate_string_input(league_id, 'league_id', max_length=20, required=True)
            week = validate_numeric_input(week, min_val=LIMITS["week_min"], max_val=LIMITS["week_max"], required=True)
            return await sleeper_tools.get_matchups(league_id, week)
        except ValueError as e:
            return {
                "matchups": [],
                "week": week,
                "count": 0,
                "success": False,
                "error": f"Invalid input: {str(e)}"
            }
    
    @mcp.tool
    async def get_playoff_bracket(league_id: str) -> dict:
        """Get playoff bracket with input validation."""
        try:
            league_id = validate_string_input(league_id, 'league_id', max_length=20, required=True)
            return await sleeper_tools.get_playoff_bracket(league_id)
        except ValueError as e:
            return {
                "playoff_bracket": None,
                "success": False,
                "error": f"Invalid league_id: {str(e)}"
            }
    
    @mcp.tool
    async def get_transactions(league_id: str, round: Optional[int] = None) -> dict:
        """Get league transactions with input validation."""
        try:
            league_id = validate_string_input(league_id, 'league_id', max_length=20, required=True)
            if round is not None:
                round = validate_numeric_input(round, min_val=LIMITS["round_min"], max_val=LIMITS["round_max"], required=False)
            return await sleeper_tools.get_transactions(league_id, round)
        except ValueError as e:
            return {
                "transactions": [],
                "round": round,
                "count": 0,
                "success": False,
                "error": f"Invalid input: {str(e)}"
            }
    
    @mcp.tool
    async def get_traded_picks(league_id: str) -> dict:
        """Get traded picks with input validation."""
        try:
            league_id = validate_string_input(league_id, 'league_id', max_length=20, required=True)
            return await sleeper_tools.get_traded_picks(league_id)
        except ValueError as e:
            return {
                "traded_picks": [],
                "count": 0,
                "success": False,
                "error": f"Invalid league_id: {str(e)}"
            }
    
    @mcp.tool
    async def get_nfl_state() -> dict:
        """Get NFL state - no validation needed as it has no parameters."""
        return await sleeper_tools.get_nfl_state()
    
    @mcp.tool
    async def get_trending_players(trend_type: str = "add", lookback_hours: Optional[int] = 24, limit: Optional[int] = 25) -> dict:
        """Get trending players with input validation."""
        try:
            trend_type = validate_string_input(trend_type, 'trend_type', max_length=10, required=True)
            lookback_hours = validate_numeric_input(
                lookback_hours, 
                min_val=LIMITS["trending_lookback_min"], 
                max_val=LIMITS["trending_lookback_max"], 
                default=24, 
                required=False
            )
            limit = validate_numeric_input(
                limit,
                min_val=LIMITS["trending_limit_min"],
                max_val=LIMITS["trending_limit_max"],
                default=25,
                required=False
            )
            return await sleeper_tools.get_trending_players(trend_type, lookback_hours, limit)
        except ValueError as e:
            return {
                "trending_players": [],
                "trend_type": trend_type,
                "lookback_hours": lookback_hours,
                "count": 0,
                "success": False,
                "error": f"Invalid input: {str(e)}"
            }

    # Strategic Planning Tools
    @mcp.tool
    async def get_strategic_matchup_preview(league_id: str, current_week: int, weeks_ahead: Optional[int] = 4) -> dict:
        """Strategic preview of upcoming matchups for multi-week planning."""
        try:
            league_id = validate_string_input(league_id, 'league_id', max_length=50, required=True)
            current_week = validate_numeric_input(current_week, min_val=LIMITS["week_min"], max_val=LIMITS["week_max"], required=True)
            weeks_ahead = validate_numeric_input(weeks_ahead, min_val=1, max_val=8, default=4, required=False)
            return await sleeper_tools.get_strategic_matchup_preview(league_id, current_week, weeks_ahead)
        except ValueError as e:
            return {
                "strategic_preview": {},
                "weeks_analyzed": 0,
                "league_id": league_id,
                "success": False,
                "error": f"Invalid input: {str(e)}"
            }

    @mcp.tool
    async def get_season_bye_week_coordination(league_id: str, season: Optional[int] = 2025) -> dict:
        """Season-long bye week coordination with fantasy league schedule."""
        try:
            league_id = validate_string_input(league_id, 'league_id', max_length=50, required=True)
            season = validate_numeric_input(season, min_val=2020, max_val=2030, default=2025, required=False)
            return await sleeper_tools.get_season_bye_week_coordination(league_id, season)
        except ValueError as e:
            return {
                "coordination_plan": {},
                "season": season,
                "league_id": league_id,
                "success": False,
                "error": f"Invalid input: {str(e)}"
            }

    @mcp.tool
    async def get_trade_deadline_analysis(league_id: str, current_week: int) -> dict:
        """Strategic trade deadline timing analysis."""
        try:
            league_id = validate_string_input(league_id, 'league_id', max_length=50, required=True)
            current_week = validate_numeric_input(current_week, min_val=LIMITS["week_min"], max_val=LIMITS["week_max"], required=True)
            return await sleeper_tools.get_trade_deadline_analysis(league_id, current_week)
        except ValueError as e:
            return {
                "trade_analysis": {},
                "league_id": league_id,
                "current_week": current_week,
                "success": False,
                "error": f"Invalid input: {str(e)}"
            }

    @mcp.tool
    async def get_playoff_preparation_plan(league_id: str, current_week: int) -> dict:
        """Comprehensive playoff preparation plan combining league and NFL data."""
        try:
            league_id = validate_string_input(league_id, 'league_id', max_length=50, required=True)
            current_week = validate_numeric_input(current_week, min_val=LIMITS["week_min"], max_val=LIMITS["week_max"], required=True)
            return await sleeper_tools.get_playoff_preparation_plan(league_id, current_week)
        except ValueError as e:
            return {
                "playoff_plan": {},
                "league_id": league_id,
                "readiness_score": 0,
                "success": False,
                "error": f"Invalid input: {str(e)}"
            }

>>>>>>> 800381a3
    return mcp


def main():
    """Main entry point for the server."""
    app = create_app()
    
    # Run the server with HTTP transport on port 9000
    app.run(transport="http", port=9000, host="0.0.0.0")


if __name__ == "__main__":
    main()<|MERGE_RESOLUTION|>--- conflicted
+++ resolved
@@ -11,6 +11,7 @@
 - Sleeper API tools (MCP tools for comprehensive fantasy league management):
   - League information, rosters, users, matchups, playoffs
   - Transactions, traded picks, NFL state, trending players
+- Waiver wire analysis tools (MCP tools for advanced fantasy football waiver management)
 """
 
 from fastmcp import FastMCP
@@ -44,858 +45,10 @@
             "version": "0.1.0"
         })
     
-<<<<<<< HEAD
     # Register all tools from the tool registry
     for tool_func in tool_registry.get_all_tools():
         mcp.tool(tool_func)
     
-=======
-
-    
-    # MCP Tool: Get NFL news from ESPN  
-    @mcp.tool
-    async def get_nfl_news(limit: Optional[int] = 50) -> dict:
-        """
-        Get the latest NFL news from ESPN API.
-        
-        This tool fetches current NFL news articles from ESPN's API and returns
-        them in a structured format suitable for LLM processing.
-        
-        Args:
-            limit: Maximum number of news articles to retrieve (default: 50, max: 50)
-            
-        Returns:
-            A dictionary containing:
-            - articles: List of news articles with title, description, published date, etc.
-            - total_articles: Number of articles returned
-            - success: Whether the request was successful
-            - error: Error message (if any)
-            - error_type: Type of error (if any)
-        """
-        return await nfl_tools.get_nfl_news(limit)
-
-    # League leaders tool now centrally defined in tool_registry (feature-flagged)
-    from .config import FEATURE_LEAGUE_LEADERS
-    if FEATURE_LEAGUE_LEADERS:
-        try:
-            # Import the function (not already wrapped FunctionTool). If tool_registry returns a FunctionTool,
-            # access its underlying callable via .fn attribute; otherwise pass directly.
-            from . import tool_registry as _tr  # type: ignore
-            gl = getattr(_tr, 'get_league_leaders', None)
-            if gl is not None:
-                # FastMCP .tool expects a function; detect FunctionTool instance
-                if hasattr(gl, '__call__') and not hasattr(gl, 'fn'):
-                    mcp.tool(gl)
-                else:
-                    # If it's a FunctionTool (registry decoration), add directly via add_tool to avoid re-wrapping
-                    try:
-                        mcp.add_tool(gl)  # type: ignore[arg-type]
-                    except Exception:
-                        pass
-        except Exception:
-            pass
-
-    # MCP Tool: Get NFL teams
-    @mcp.tool
-    async def get_teams() -> dict:
-        """
-        Get all NFL teams from ESPN API.
-        
-        This tool fetches the current NFL teams from ESPN's API and returns
-        them in a structured format with team names and IDs.
-        
-        Returns:
-            A dictionary containing:
-            - teams: List of teams with name and id
-            - total_teams: Number of teams returned
-            - success: Whether the request was successful
-            - error: Error message (if any)
-            - error_type: Type of error (if any)
-        """
-        return await nfl_tools.get_teams()
-
-    # MCP Tool: Fetch teams from ESPN API and store in database
-    @mcp.tool
-    async def fetch_teams() -> dict:
-        """
-        Fetch all NFL teams from ESPN API and store them in the local database.
-        
-        This tool fetches the complete teams data from ESPN's API and 
-        upserts the data into the SQLite database for fast local lookups.
-        
-        Returns:
-            A dictionary containing:
-            - teams_count: Number of teams processed
-            - last_updated: Timestamp of the update
-            - success: Whether the fetch was successful
-            - error: Error message (if any)
-            - error_type: Type of error (if any)
-        """
-        return await nfl_tools.fetch_teams(nfl_db)
-
-    # MCP Tool: Get team depth chart
-    @mcp.tool
-    async def get_depth_chart(team_id: str) -> dict:
-        """
-        Get the depth chart for a specific NFL team.
-        
-        This tool fetches the depth chart from ESPN for the specified team,
-        showing player positions and depth ordering.
-        
-        Args:
-            team_id: The team abbreviation (e.g., 'KC', 'TB', 'NE')
-            
-        Returns:
-            A dictionary containing:
-            - team_id: The team identifier used
-            - team_name: The team's full name
-            - depth_chart: List of positions with players in depth order
-            - success: Whether the request was successful
-            - error: Error message (if any)
-        """
-        # Validate team_id input
-        try:
-            team_id = validate_string_input(team_id, 'team_id', max_length=4, required=True)
-        except ValueError as e:
-            return {
-                "team_id": team_id,
-                "team_name": None,
-                "depth_chart": [],
-                "success": False,
-                "error": f"Invalid team_id: {str(e)}"
-            }
-        try:
-            # Validate team_id
-            if not team_id or not isinstance(team_id, str):
-                return {
-                    "team_id": team_id,
-                    "team_name": None,
-                    "depth_chart": [],
-                    "success": False,
-                    "error": "Team ID is required and must be a string"
-                }
-            
-            # Set reasonable timeout and user agent
-            timeout = httpx.Timeout(30.0, connect=10.0)
-            headers = {
-                "User-Agent": "NFL-MCP-Server/0.1.0 (NFL Depth Chart Fetcher)"
-            }
-            
-            # Build the ESPN depth chart URL
-            url = f"https://www.espn.com/nfl/team/depth/_/name/{team_id.upper()}"
-            
-            async with httpx.AsyncClient(timeout=timeout, headers=headers) as client:
-                # Fetch the depth chart page
-                response = await client.get(url, follow_redirects=True)
-                response.raise_for_status()
-                
-                # Parse HTML content
-                from bs4 import BeautifulSoup
-                soup = BeautifulSoup(response.text, 'html.parser')
-                
-                # Extract team name
-                team_name = None
-                team_header = soup.find('h1')
-                if team_header:
-                    team_name = team_header.get_text(strip=True)
-                
-                # Extract depth chart information
-                depth_chart = []
-                
-                # Look for depth chart tables or sections
-                # ESPN depth chart structure may vary, so we'll look for common patterns
-                depth_sections = soup.find_all(['table', 'div'], class_=lambda x: x and 'depth' in x.lower() if x else False)
-                
-                if not depth_sections:
-                    # Try alternative selectors
-                    depth_sections = soup.find_all('table')
-                
-                for section in depth_sections:
-                    # Extract position and players
-                    rows = section.find_all('tr')
-                    for row in rows:
-                        cells = row.find_all(['td', 'th'])
-                        if len(cells) >= 2:
-                            position = cells[0].get_text(strip=True)
-                            players = []
-                            for cell in cells[1:]:
-                                player_text = cell.get_text(strip=True)
-                                if player_text and player_text != position:
-                                    players.append(player_text)
-                            
-                            if position and players:
-                                depth_chart.append({
-                                    "position": position,
-                                    "players": players
-                                })
-                
-                return {
-                    "team_id": team_id.upper(),
-                    "team_name": team_name,
-                    "depth_chart": depth_chart,
-                    "success": True,
-                    "error": None
-                }
-                
-        except httpx.TimeoutException:
-            return {
-                "team_id": team_id,
-                "team_name": None,
-                "depth_chart": [],
-                "success": False,
-                "error": "Request timed out while fetching depth chart"
-            }
-        except httpx.HTTPStatusError as e:
-            return {
-                "team_id": team_id,
-                "team_name": None,
-                "depth_chart": [],
-                "success": False,
-                "error": f"HTTP {e.response.status_code}: {e.response.reason_phrase}"
-            }
-        except Exception as e:
-            return {
-                "team_id": team_id,
-                "team_name": None,
-                "depth_chart": [],
-                "success": False,
-                "error": f"Unexpected error fetching depth chart: {str(e)}"
-            }
-
-    # MCP Tool: Get team injuries
-    @mcp.tool
-    async def get_team_injuries(team_id: str, limit: Optional[int] = 50) -> dict:
-        """Fetch current injury report for a team (ESPN Core API).
-
-        Args:
-            team_id: Team abbreviation or ESPN team id (e.g. 'KC').
-            limit: Max injuries to return (1-100, default 50).
-        Returns: {team_id, team_name, injuries:[...], count, success, error?}
-        """
-        try:
-            if team_id is None or not isinstance(team_id, str):
-                raise ValueError("team_id required")
-            limit_val = int(limit) if limit is not None else 50
-        except Exception:
-            limit_val = 50
-        return await nfl_tools.get_team_injuries(team_id=team_id, limit=limit_val)
-
-    # MCP Tool: Get team player statistics
-    @mcp.tool
-    async def get_team_player_stats(team_id: str, season: Optional[int] = 2025, season_type: Optional[int] = 2, limit: Optional[int] = 50) -> dict:
-        """Fetch current season player summary stats for a team.
-
-        Args:
-            team_id: Team abbreviation or ESPN id.
-            season: Season year (default 2025).
-            season_type: 1=Pre,2=Regular,3=Post (default 2).
-            limit: Max players (1-100, default 50).
-        Returns: {team_id, season, season_type, player_stats:[...], count, success, error?}
-        """
-        try:
-            season_i = int(season) if season is not None else 2025
-        except Exception:
-            season_i = 2025
-        try:
-            season_type_i = int(season_type) if season_type is not None else 2
-        except Exception:
-            season_type_i = 2
-        try:
-            limit_i = int(limit) if limit is not None else 50
-        except Exception:
-            limit_i = 50
-        return await nfl_tools.get_team_player_stats(team_id=team_id, season=season_i, season_type=season_type_i, limit=limit_i)
-
-    # MCP Tool: Get NFL standings
-    @mcp.tool
-    async def get_nfl_standings(season: Optional[int] = 2025, season_type: Optional[int] = 2, group: Optional[int] = None) -> dict:
-        """Fetch NFL standings (league or conference) from ESPN Core API.
-
-        Args:
-            season: Season year (default 2025)
-            season_type: 1=Pre,2=Regular,3=Post (default 2)
-            group: 1=AFC,2=NFC, None=all
-        Returns: {standings:[...], season, season_type, group, count, success, error?}
-        """
-        try:
-            season_i = int(season) if season is not None else 2025
-        except Exception:
-            season_i = 2025
-        try:
-            season_type_i = int(season_type) if season_type is not None else 2
-        except Exception:
-            season_type_i = 2
-        try:
-            group_i = int(group) if group is not None else None
-        except Exception:
-            group_i = None
-        return await nfl_tools.get_nfl_standings(season=season_i, season_type=season_type_i, group=group_i)
-
-    # MCP Tool: Get team schedule
-    @mcp.tool
-    async def get_team_schedule(team_id: str, season: Optional[int] = 2025) -> dict:
-        """Fetch a team's schedule (Site API) including matchup context.
-
-        Args:
-            team_id: Team abbreviation or ESPN id.
-            season: Season year (default 2025).
-        Returns: {team_id, team_name, season, schedule:[...], count, success, error?}
-        """
-        try:
-            season_i = int(season) if season is not None else 2025
-        except Exception:
-            season_i = 2025
-        return await nfl_tools.get_team_schedule(team_id=team_id, season=season_i)
-
-    # MCP Tool: Crawl URL and extract content
-    @mcp.tool
-    async def crawl_url(url: str, max_length: Optional[int] = 10000) -> dict:
-        """
-        Crawl a URL and extract its text content in a format understandable by LLMs.
-        
-        This tool fetches a web page, extracts the main text content, and returns
-        it in a clean, structured format suitable for LLM processing.
-        
-        Args:
-            url: The URL to crawl (must include http:// or https://)
-            max_length: Maximum length of extracted text (default: 10000 characters)
-            
-        Returns:
-            A dictionary containing:
-            - url: The crawled URL
-            - title: Page title (if available)
-            - content: Cleaned text content
-            - content_length: Length of extracted content
-            - success: Whether the crawl was successful
-            - error: Error message (if any)
-        """
-        # Enhanced URL validation for security
-        try:
-            url = validate_string_input(url, 'general', max_length=2000, required=True)
-        except ValueError as e:
-            return {
-                "url": url,
-                "title": None,
-                "content": "",
-                "content_length": 0,
-                "success": False,
-                "error": f"Invalid URL: {str(e)}"
-            }
-        
-        if not validate_url_enhanced(url):
-            return {
-                "url": url,
-                "title": None,
-                "content": "",
-                "content_length": 0,
-                "success": False,
-                "error": "URL validation failed - potentially unsafe URL"
-            }
-        
-        # Validate max_length parameter
-        try:
-            max_length = validate_numeric_input(max_length, min_val=100, max_val=50000, default=10000, required=False)
-        except ValueError:
-            max_length = 10000
-        
-        try:
-            headers = get_http_headers("web_crawler")
-            
-            async with create_http_client() as client:
-                # Fetch the URL
-                response = await client.get(url, headers=headers)
-                response.raise_for_status()
-                
-                # Parse HTML content
-                soup = BeautifulSoup(response.text, 'lxml')
-                
-                # Extract title and sanitize
-                title_tag = soup.find('title')
-                title = sanitize_content(title_tag.get_text().strip()) if title_tag else None
-                
-                # Remove script and style elements
-                for script in soup(["script", "style", "nav", "footer", "aside", "form"]):
-                    script.extract()
-                
-                # Get text content
-                text = soup.get_text()
-                
-                # Use enhanced content sanitization
-                text = sanitize_content(text, max_length=max_length)
-                
-                return {
-                    "url": url,
-                    "title": title,
-                    "content": text,
-                    "content_length": len(text),
-                    "success": True,
-                    "error": None
-                }
-                
-        except httpx.TimeoutException:
-            return {
-                "url": url,
-                "title": None,
-                "content": "",
-                "content_length": 0,
-                "success": False,
-                "error": "Request timed out"
-            }
-        except httpx.HTTPStatusError as e:
-            return {
-                "url": url,
-                "title": None,
-                "content": "",
-                "content_length": 0,
-                "success": False,
-                "error": f"HTTP {e.response.status_code}: {e.response.reason_phrase}"
-            }
-        except Exception as e:
-            return {
-                "url": url,
-                "title": None,
-                "content": "",
-                "content_length": 0,
-                "success": False,
-                "error": f"Unexpected error: {str(e)}"
-            }
-    
-    # MCP Tool: Fetch athletes from Sleeper API and store in database
-    @mcp.tool
-    async def fetch_athletes() -> dict:
-        """
-        Fetch all NFL players from Sleeper API and store them in the local database.
-        
-        This tool fetches the complete athlete roster from Sleeper's API and 
-        upserts the data into the SQLite database for fast local lookups.
-        
-        Returns:
-            A dictionary containing:
-            - athletes_count: Number of athletes processed
-            - last_updated: Timestamp of the update
-            - success: Whether the fetch was successful
-            - error: Error message (if any)
-        """
-        try:
-            # Set reasonable timeout and user agent
-            timeout = httpx.Timeout(60.0, connect=15.0)  # Longer timeout for large dataset
-            headers = {
-                "User-Agent": "NFL-MCP-Server/0.1.0 (NFL Athletes Fetcher)"
-            }
-            
-            # Sleeper API endpoint for all players
-            url = "https://api.sleeper.app/v1/players/nfl"
-            
-            async with httpx.AsyncClient(timeout=timeout, headers=headers) as client:
-                # Fetch the athletes from Sleeper API
-                response = await client.get(url, follow_redirects=True)
-                response.raise_for_status()
-                
-                # Parse JSON response
-                athletes_data = response.json()
-                
-                # Store in database
-                count = nfl_db.upsert_athletes(athletes_data)
-                last_updated = nfl_db.get_last_updated()
-                
-                return {
-                    "athletes_count": count,
-                    "last_updated": last_updated,
-                    "success": True,
-                    "error": None
-                }
-                
-        except httpx.TimeoutException:
-            return {
-                "athletes_count": 0,
-                "last_updated": None,
-                "success": False,
-                "error": "Request timed out while fetching athletes from Sleeper API"
-            }
-        except httpx.HTTPStatusError as e:
-            return {
-                "athletes_count": 0,
-                "last_updated": None,
-                "success": False,
-                "error": f"HTTP {e.response.status_code}: {e.response.reason_phrase}"
-            }
-        except Exception as e:
-            return {
-                "athletes_count": 0,
-                "last_updated": None,
-                "success": False,
-                "error": f"Unexpected error fetching athletes: {str(e)}"
-            }
-    
-    # MCP Tool: Lookup athlete by ID
-    @mcp.tool
-    def lookup_athlete(athlete_id: str) -> dict:
-        """
-        Look up an athlete by their ID.
-        
-        This tool queries the local database for an athlete with the given ID
-        and returns their information including name, team, position, etc.
-        
-        Args:
-            athlete_id: The unique identifier for the athlete
-            
-        Returns:
-            A dictionary containing:
-            - athlete: Athlete information (if found)
-            - found: Whether the athlete was found
-            - error: Error message (if any)
-        """
-        # Validate athlete_id input
-        try:
-            athlete_id = validate_string_input(athlete_id, 'alphanumeric_id', max_length=50, required=True)
-        except ValueError as e:
-            return {
-                "athlete": None,
-                "found": False,
-                "error": f"Invalid athlete_id: {str(e)}"
-            }
-        try:
-            athlete = nfl_db.get_athlete_by_id(athlete_id)
-            
-            if athlete:
-                return {
-                    "athlete": athlete,
-                    "found": True,
-                    "error": None
-                }
-            else:
-                return {
-                    "athlete": None,
-                    "found": False,
-                    "error": f"Athlete with ID '{athlete_id}' not found"
-                }
-                
-        except Exception as e:
-            return {
-                "athlete": None,
-                "found": False,
-                "error": f"Error looking up athlete: {str(e)}"
-            }
-    
-    # MCP Tool: Search athletes by name
-    @mcp.tool
-    def search_athletes(name: str, limit: Optional[int] = 10) -> dict:
-        """
-        Search for athletes by name (partial match supported).
-        
-        This tool searches the local database for athletes whose names match
-        the given search term, supporting partial matches.
-        
-        Args:
-            name: Name or partial name to search for
-            limit: Maximum number of results to return (default: 10)
-            
-        Returns:
-            A dictionary containing:
-            - athletes: List of matching athletes
-            - count: Number of athletes found
-            - search_term: The search term used
-            - error: Error message (if any)
-        """
-        # Validate name input
-        try:
-            name = validate_string_input(name, 'athlete_name', max_length=100, required=True)
-        except ValueError as e:
-            return {
-                "athletes": [],
-                "count": 0,
-                "search_term": name,
-                "error": f"Invalid name: {str(e)}"
-            }
-        
-        # Validate limit parameter
-        limit = validate_limit(
-            limit,
-            LIMITS["athletes_search_min"],
-            LIMITS["athletes_search_max"],
-            LIMITS["athletes_search_default"]
-        )
-        
-        try:
-            # Validate limit using shared validation
-            limit = validate_limit(
-                limit,
-                LIMITS["athletes_search_min"],
-                LIMITS["athletes_search_max"],
-                LIMITS["athletes_search_default"]
-            )
-            
-            athletes = nfl_db.search_athletes_by_name(name, limit)
-            
-            return {
-                "athletes": athletes,
-                "count": len(athletes),
-                "search_term": name,
-                "error": None
-            }
-            
-        except Exception as e:
-            return {
-                "athletes": [],
-                "count": 0,
-                "search_term": name,
-                "error": f"Error searching athletes: {str(e)}"
-            }
-    
-    # MCP Tool: Get athletes by team
-    @mcp.tool  
-    def get_athletes_by_team(team_id: str) -> dict:
-        """
-        Get all athletes for a specific team.
-        
-        This tool retrieves all athletes associated with a given team ID
-        from the local database.
-        
-        Args:
-            team_id: The team identifier (e.g., "SF", "DAL", "NE")
-            
-        Returns:
-            A dictionary containing:
-            - athletes: List of athletes on the team
-            - count: Number of athletes found
-            - team_id: The team ID searched for
-            - error: Error message (if any)
-        """
-        # Validate team_id input
-        try:
-            team_id = validate_string_input(team_id, 'team_id', max_length=4, required=True)
-        except ValueError as e:
-            return {
-                "athletes": [],
-                "count": 0,
-                "team_id": team_id,
-                "error": f"Invalid team_id: {str(e)}"
-            }
-        
-        try:
-            athletes = nfl_db.get_athletes_by_team(team_id)
-            
-            return {
-                "athletes": athletes,
-                "count": len(athletes),
-                "team_id": team_id,
-                "error": None
-            }
-            
-        except Exception as e:
-            return {
-                "athletes": [],
-                "count": 0,
-                "team_id": team_id,
-                "error": f"Error getting athletes for team: {str(e)}"
-            }
-
-    # SLEEPER API TOOLS
-    
-    # Register all Sleeper API tools from the sleeper_tools module
-    @mcp.tool
-    async def get_league(league_id: str) -> dict:
-        """Get league information with input validation."""
-        try:
-            league_id = validate_string_input(league_id, 'league_id', max_length=20, required=True)
-            return await sleeper_tools.get_league(league_id)
-        except ValueError as e:
-            return {
-                "league": None,
-                "success": False,
-                "error": f"Invalid league_id: {str(e)}"
-            }
-
-    @mcp.tool
-    async def get_rosters(league_id: str) -> dict:
-        """Get league rosters with input validation."""
-        try:
-            league_id = validate_string_input(league_id, 'league_id', max_length=20, required=True)
-            return await sleeper_tools.get_rosters(league_id)
-        except ValueError as e:
-            return {
-                "rosters": [],
-                "count": 0,
-                "success": False,
-                "error": f"Invalid league_id: {str(e)}"
-            }
-
-    @mcp.tool
-    async def get_league_users(league_id: str) -> dict:
-        """Get league users with input validation."""
-        try:
-            league_id = validate_string_input(league_id, 'league_id', max_length=20, required=True)
-            return await sleeper_tools.get_league_users(league_id)
-        except ValueError as e:
-            return {
-                "users": [],
-                "count": 0,
-                "success": False,
-                "error": f"Invalid league_id: {str(e)}"
-            }
-    
-    @mcp.tool
-    async def get_matchups(league_id: str, week: int) -> dict:
-        """Get league matchups with input validation."""
-        try:
-            league_id = validate_string_input(league_id, 'league_id', max_length=20, required=True)
-            week = validate_numeric_input(week, min_val=LIMITS["week_min"], max_val=LIMITS["week_max"], required=True)
-            return await sleeper_tools.get_matchups(league_id, week)
-        except ValueError as e:
-            return {
-                "matchups": [],
-                "week": week,
-                "count": 0,
-                "success": False,
-                "error": f"Invalid input: {str(e)}"
-            }
-    
-    @mcp.tool
-    async def get_playoff_bracket(league_id: str) -> dict:
-        """Get playoff bracket with input validation."""
-        try:
-            league_id = validate_string_input(league_id, 'league_id', max_length=20, required=True)
-            return await sleeper_tools.get_playoff_bracket(league_id)
-        except ValueError as e:
-            return {
-                "playoff_bracket": None,
-                "success": False,
-                "error": f"Invalid league_id: {str(e)}"
-            }
-    
-    @mcp.tool
-    async def get_transactions(league_id: str, round: Optional[int] = None) -> dict:
-        """Get league transactions with input validation."""
-        try:
-            league_id = validate_string_input(league_id, 'league_id', max_length=20, required=True)
-            if round is not None:
-                round = validate_numeric_input(round, min_val=LIMITS["round_min"], max_val=LIMITS["round_max"], required=False)
-            return await sleeper_tools.get_transactions(league_id, round)
-        except ValueError as e:
-            return {
-                "transactions": [],
-                "round": round,
-                "count": 0,
-                "success": False,
-                "error": f"Invalid input: {str(e)}"
-            }
-    
-    @mcp.tool
-    async def get_traded_picks(league_id: str) -> dict:
-        """Get traded picks with input validation."""
-        try:
-            league_id = validate_string_input(league_id, 'league_id', max_length=20, required=True)
-            return await sleeper_tools.get_traded_picks(league_id)
-        except ValueError as e:
-            return {
-                "traded_picks": [],
-                "count": 0,
-                "success": False,
-                "error": f"Invalid league_id: {str(e)}"
-            }
-    
-    @mcp.tool
-    async def get_nfl_state() -> dict:
-        """Get NFL state - no validation needed as it has no parameters."""
-        return await sleeper_tools.get_nfl_state()
-    
-    @mcp.tool
-    async def get_trending_players(trend_type: str = "add", lookback_hours: Optional[int] = 24, limit: Optional[int] = 25) -> dict:
-        """Get trending players with input validation."""
-        try:
-            trend_type = validate_string_input(trend_type, 'trend_type', max_length=10, required=True)
-            lookback_hours = validate_numeric_input(
-                lookback_hours, 
-                min_val=LIMITS["trending_lookback_min"], 
-                max_val=LIMITS["trending_lookback_max"], 
-                default=24, 
-                required=False
-            )
-            limit = validate_numeric_input(
-                limit,
-                min_val=LIMITS["trending_limit_min"],
-                max_val=LIMITS["trending_limit_max"],
-                default=25,
-                required=False
-            )
-            return await sleeper_tools.get_trending_players(trend_type, lookback_hours, limit)
-        except ValueError as e:
-            return {
-                "trending_players": [],
-                "trend_type": trend_type,
-                "lookback_hours": lookback_hours,
-                "count": 0,
-                "success": False,
-                "error": f"Invalid input: {str(e)}"
-            }
-
-    # Strategic Planning Tools
-    @mcp.tool
-    async def get_strategic_matchup_preview(league_id: str, current_week: int, weeks_ahead: Optional[int] = 4) -> dict:
-        """Strategic preview of upcoming matchups for multi-week planning."""
-        try:
-            league_id = validate_string_input(league_id, 'league_id', max_length=50, required=True)
-            current_week = validate_numeric_input(current_week, min_val=LIMITS["week_min"], max_val=LIMITS["week_max"], required=True)
-            weeks_ahead = validate_numeric_input(weeks_ahead, min_val=1, max_val=8, default=4, required=False)
-            return await sleeper_tools.get_strategic_matchup_preview(league_id, current_week, weeks_ahead)
-        except ValueError as e:
-            return {
-                "strategic_preview": {},
-                "weeks_analyzed": 0,
-                "league_id": league_id,
-                "success": False,
-                "error": f"Invalid input: {str(e)}"
-            }
-
-    @mcp.tool
-    async def get_season_bye_week_coordination(league_id: str, season: Optional[int] = 2025) -> dict:
-        """Season-long bye week coordination with fantasy league schedule."""
-        try:
-            league_id = validate_string_input(league_id, 'league_id', max_length=50, required=True)
-            season = validate_numeric_input(season, min_val=2020, max_val=2030, default=2025, required=False)
-            return await sleeper_tools.get_season_bye_week_coordination(league_id, season)
-        except ValueError as e:
-            return {
-                "coordination_plan": {},
-                "season": season,
-                "league_id": league_id,
-                "success": False,
-                "error": f"Invalid input: {str(e)}"
-            }
-
-    @mcp.tool
-    async def get_trade_deadline_analysis(league_id: str, current_week: int) -> dict:
-        """Strategic trade deadline timing analysis."""
-        try:
-            league_id = validate_string_input(league_id, 'league_id', max_length=50, required=True)
-            current_week = validate_numeric_input(current_week, min_val=LIMITS["week_min"], max_val=LIMITS["week_max"], required=True)
-            return await sleeper_tools.get_trade_deadline_analysis(league_id, current_week)
-        except ValueError as e:
-            return {
-                "trade_analysis": {},
-                "league_id": league_id,
-                "current_week": current_week,
-                "success": False,
-                "error": f"Invalid input: {str(e)}"
-            }
-
-    @mcp.tool
-    async def get_playoff_preparation_plan(league_id: str, current_week: int) -> dict:
-        """Comprehensive playoff preparation plan combining league and NFL data."""
-        try:
-            league_id = validate_string_input(league_id, 'league_id', max_length=50, required=True)
-            current_week = validate_numeric_input(current_week, min_val=LIMITS["week_min"], max_val=LIMITS["week_max"], required=True)
-            return await sleeper_tools.get_playoff_preparation_plan(league_id, current_week)
-        except ValueError as e:
-            return {
-                "playoff_plan": {},
-                "league_id": league_id,
-                "readiness_score": 0,
-                "success": False,
-                "error": f"Invalid input: {str(e)}"
-            }
-
->>>>>>> 800381a3
     return mcp
 
 
